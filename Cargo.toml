--- conflicted
+++ resolved
@@ -11,19 +11,13 @@
 by_address = "1.0.4"
 rdkafka = { version = "0.28", features = ["cmake-build"] }
 thiserror = "1.0"
-<<<<<<< HEAD
+tokio = { version = "1.19.2", features = ["full"] }
+futures = "0.3.21"
+log = "0.4.8"
 cadence = "0.29.0"
 lazy_static = "1.4.0"
 parking_lot = "0.10.0"
 rand="0.8.5"
-
-[dev-dependencies]
-=======
-clap = "2.18.0"
->>>>>>> 016e8f0b
-tokio = { version = "1.19.2", features = ["full"] }
-futures = "0.3.21"
-log = "0.4.8"
 
 [[bin]]
 name = "errors-consumer"
