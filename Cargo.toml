[package]
name = "rust_arroyo"
version = "0.1.0"
edition = "2018"

# See more keys and their definitions at https://doc.rust-lang.org/cargo/reference/manifest.html

[dependencies]
chrono = "0.4.11"
uuid = "0.8"
by_address = "1.0.4"
rdkafka = { version = "0.28", features = ["cmake-build"] }
thiserror = "1.0"

<<<<<<< HEAD
[dev-dependencies]
tokio = { version = "1.19.2", features = ["full"] }
=======
[[bin]]
name = "errors-consumer"
path = "src/bin/consumer/errors.rs"
>>>>>>> 5e15c43a
<|MERGE_RESOLUTION|>--- conflicted
+++ resolved
@@ -12,11 +12,9 @@
 rdkafka = { version = "0.28", features = ["cmake-build"] }
 thiserror = "1.0"
 
-<<<<<<< HEAD
 [dev-dependencies]
 tokio = { version = "1.19.2", features = ["full"] }
-=======
+
 [[bin]]
 name = "errors-consumer"
-path = "src/bin/consumer/errors.rs"
->>>>>>> 5e15c43a
+path = "src/bin/consumer/errors.rs"