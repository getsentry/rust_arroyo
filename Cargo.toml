[package]
name = "rust_arroyo"
version = "0.1.0"
edition = "2018"

# See more keys and their definitions at https://doc.rust-lang.org/cargo/reference/manifest.html

[dependencies]
chrono = "0.4.11"
uuid = "0.8"
by_address = "1.0.4"
rdkafka = { version = "0.28", features = ["cmake-build"] }
<<<<<<< HEAD

[[bin]]
name = "errors-consumer"
path = "src/bin/consumer/errors.rs"
=======
thiserror = "1.0"
>>>>>>> 3d2be1db
<|MERGE_RESOLUTION|>--- conflicted
+++ resolved
@@ -10,11 +10,8 @@
 uuid = "0.8"
 by_address = "1.0.4"
 rdkafka = { version = "0.28", features = ["cmake-build"] }
-<<<<<<< HEAD
+thiserror = "1.0"
 
 [[bin]]
 name = "errors-consumer"
-path = "src/bin/consumer/errors.rs"
-=======
-thiserror = "1.0"
->>>>>>> 3d2be1db
+path = "src/bin/consumer/errors.rs"