use super::types::{Message, Partition, Position, Topic};
use std::collections::{HashMap, HashSet};
<<<<<<< HEAD
use thiserror::Error;
=======
use std::time::Duration;
>>>>>>> 279dc6b7

pub mod kafka;
pub mod local;
pub mod storages;

#[derive(Error, Debug)]
pub enum ConsumerError {
    #[error("End of partition reached")]
    EndOfPartition,

    #[error("The consumer is closed")]
    ConsumerClosed,

    #[error("Partition not assigned to consumer")]
    UnassignedPartition,

    // Pretty much any useful error.
    #[error(transparent)]
    Other(#[from] Box<dyn std::error::Error>),
}

/// This is basically an observer pattern to receive the callbacks from
/// the consumer when partitions are assigned/revoked.
pub trait AssignmentCallbacks: Send + Sync {
    fn on_assign(&mut self, partitions: HashMap<Partition, u64>);
    fn on_revoke(&mut self, partitions: Vec<Partition>);
}

/// This abstract class provides an interface for consuming messages from a
/// multiplexed collection of partitioned topic streams.
///
/// Partitions support sequential access, as well as random access by
/// offsets. There are three types of offsets that a consumer interacts with:
/// working offsets, staged offsets, and committed offsets. Offsets always
/// represent the starting offset of the *next* message to be read. (For
/// example, committing an offset of X means the next message fetched via
/// poll will have a least an offset of X, and the last message read had an
/// offset less than X.)
///
/// The working offsets are used track the current read position within a
/// partition. This can be also be considered as a cursor, or as high
/// watermark. Working offsets are local to the consumer process. They are
/// not shared with other consumer instances in the same consumer group and
/// do not persist beyond the lifecycle of the consumer instance, unless they
/// are committed.
///
/// Committed offsets are managed by an external arbiter/service, and are
/// used as the starting point for a consumer when it is assigned a partition
/// during the subscription process. To ensure that a consumer roughly "picks
/// up where it left off" after restarting, or that another consumer in the
/// same group doesn't read messages that have been processed by another
/// consumer within the same group during a rebalance operation, positions must
/// be regularly committed by calling ``commit_positions`` after they have been
/// staged with ``stage_positions``. Offsets are not staged or committed
/// automatically!
///
/// During rebalance operations, working offsets are rolled back to the
/// latest committed offset for a partition, and staged offsets are cleared
/// after the revocation callback provided to ``subscribe`` is called. (This
/// occurs even if the consumer retains ownership of the partition across
/// assignments.) For this reason, it is generally good practice to ensure
/// offsets are committed as part of the revocation callback.
pub trait Consumer<'a, TPayload: Clone> {
    fn subscribe(
        &mut self,
        topic: &[Topic],
        callbacks: Box<dyn AssignmentCallbacks>,
    ) -> Result<(), ConsumerError>;

    fn unsubscribe(&mut self) -> Result<(), ConsumerError>;

    /// Fetch a message from the consumer. If no message is available before
    /// the timeout, ``None`` is returned.
    ///
    /// This method may raise an ``OffsetOutOfRange`` exception if the
    /// consumer attempts to read from an invalid location in one of it's
    /// assigned partitions. (Additional details can be found in the
    /// docstring for ``Consumer.seek``.)
<<<<<<< HEAD
    fn poll(&mut self, timeout: Option<f64>) -> Result<Option<Message<TPayload>>, ConsumerError>;
=======
    fn poll(&mut self, timeout: Option<Duration>) -> Result<Option<Message<TPayload>>, PollError>;
>>>>>>> 279dc6b7

    /// Pause consuming from the provided partitions.
    ///
    /// A partition that is paused will be automatically resumed during
    /// reassignment. This ensures that the behavior is consistent during
    /// rebalances, regardless of whether or not this consumer retains
    /// ownership of the partition. (If this partition was assigned to a
    /// different consumer in the consumer group during a rebalance, that
    /// consumer would not have knowledge of whether or not the partition was
    /// previously paused and would start consuming from the partition.) If
    /// partitions should remain paused across rebalances, this should be
    /// implemented in the assignment callback.
    ///
    /// If any of the provided partitions are not in the assignment set, an
    /// exception will be raised and no partitions will be paused.
    fn pause(&mut self, partitions: HashSet<Partition>) -> Result<(), ConsumerError>;

    /// Resume consuming from the provided partitions.
    ///
    /// If any of the provided partitions are not in the assignment set, an
    /// exception will be raised and no partitions will be resumed.
    fn resume(&mut self, partitions: HashSet<Partition>) -> Result<(), ConsumerError>;

    /// Return the currently paused partitions.
    fn paused(&self) -> Result<HashSet<Partition>, ConsumerError>;

    /// Return the working offsets for all currently assigned positions.
    fn tell(&self) -> Result<HashMap<Partition, u64>, ConsumerError>;

    /// Update the working offsets for the provided partitions.
    ///
    /// When using this method, it is possible to set a partition to an
    /// invalid offset without an immediate error. (Examples of invalid
    /// offsets include an offset that is too low and has already been
    /// dropped by the broker due to data retention policies, or an offset
    /// that is too high which is not yet associated with a message.) Since
    /// this method only updates the local working offset (and does not
    /// communicate with the broker), setting an invalid offset will cause a
    /// subsequent ``poll`` call to raise ``OffsetOutOfRange`` exception,
    /// even though the call to ``seek`` succeeded.
    ///
    /// If any provided partitions are not in the assignment set, an
    /// exception will be raised and no offsets will be modified.
    fn seek(&self, offsets: HashMap<Partition, u64>) -> Result<(), ConsumerError>;

    /// Stage offsets to be committed. If an offset has already been staged
    /// for a given partition, that offset is overwritten (even if the offset
    /// moves in reverse.)
    fn stage_positions(
        &mut self,
        positions: HashMap<Partition, Position>,
    ) -> Result<(), ConsumerError>;

    /// Commit staged offsets. The return value of this method is a mapping
    /// of streams with their committed offsets as values.
<<<<<<< HEAD
    fn commit_position(&mut self) -> Result<HashMap<Partition, Position>, ConsumerError>;
=======
    fn commit_positions(&mut self) -> Result<HashMap<Partition, Position>, ConsumerClosed>;
>>>>>>> 279dc6b7

    fn close(&mut self, timeout: Option<f64>);

    fn closed(&self) -> bool;
}

pub trait Producer<TPayload> {
    /// Produce to a topic or partition.
    fn produce(
        &self,
        destination_topic: Option<Topic>,
        destination_partition: Option<Partition>,
        payload: TPayload,
    );

    fn close(&self);
}<|MERGE_RESOLUTION|>--- conflicted
+++ resolved
@@ -1,10 +1,7 @@
 use super::types::{Message, Partition, Position, Topic};
 use std::collections::{HashMap, HashSet};
-<<<<<<< HEAD
 use thiserror::Error;
-=======
 use std::time::Duration;
->>>>>>> 279dc6b7
 
 pub mod kafka;
 pub mod local;
@@ -83,11 +80,7 @@
     /// consumer attempts to read from an invalid location in one of it's
     /// assigned partitions. (Additional details can be found in the
     /// docstring for ``Consumer.seek``.)
-<<<<<<< HEAD
-    fn poll(&mut self, timeout: Option<f64>) -> Result<Option<Message<TPayload>>, ConsumerError>;
-=======
-    fn poll(&mut self, timeout: Option<Duration>) -> Result<Option<Message<TPayload>>, PollError>;
->>>>>>> 279dc6b7
+    fn poll(&mut self, timeout: Option<Duration>) -> Result<Option<Message<TPayload>>, ConsumerError>;
 
     /// Pause consuming from the provided partitions.
     ///
@@ -143,11 +136,7 @@
 
     /// Commit staged offsets. The return value of this method is a mapping
     /// of streams with their committed offsets as values.
-<<<<<<< HEAD
-    fn commit_position(&mut self) -> Result<HashMap<Partition, Position>, ConsumerError>;
-=======
-    fn commit_positions(&mut self) -> Result<HashMap<Partition, Position>, ConsumerClosed>;
->>>>>>> 279dc6b7
+    fn commit_positions(&mut self) -> Result<HashMap<Partition, Position>, ConsumerError>;
 
     fn close(&mut self, timeout: Option<f64>);
 
