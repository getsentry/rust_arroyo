use crate::backends::kafka::config::KafkaConfig;
use crate::backends::kafka::types::KafkaPayload;
use crate::backends::Producer as ArroyoProducer;
<<<<<<< HEAD
use crate::backends::ProducerError;
=======
>>>>>>> 7830f094
use crate::types::TopicOrPartition;
use rdkafka::client::ClientContext;
use rdkafka::config::ClientConfig;
<<<<<<< HEAD
use rdkafka::config::FromClientConfigAndContext;
use rdkafka::producer::{BaseRecord, Producer, ThreadedProducer};
use rdkafka::producer::{DeliveryResult, ProducerContext};
use rdkafka::util::IntoOpaque;
use std::sync::Mutex;
=======
use rdkafka::producer::{BaseProducer, BaseRecord, Producer};
>>>>>>> 7830f094
use std::time::Duration;

struct CustomContext<T> {
    callbacks: Mutex<Box<dyn DeliveryCallbacks<T>>>,
}

impl<T> ClientContext for CustomContext<T> {}

impl<T: IntoOpaque> ProducerContext for CustomContext<T> {
    type DeliveryOpaque = T;

    fn delivery(
        &self,
        delivery_result: &DeliveryResult<'_>,
        delivery_opaque: Self::DeliveryOpaque,
    ) {
        match delivery_result.as_ref() {
            Ok(_) => {
                self.callbacks.lock().unwrap().on_delivery(delivery_opaque);
            }
            Err(_) => println!("Failed to deliver message"),
        }
    }
}

// TODO: We should probably use async functions instead of these complicated callbacks
// Keeping it this way in line with the Kafka consumer implementation
pub trait DeliveryCallbacks<T>: Send + Sync {
    fn on_delivery(&mut self, msg_id: T);
}

pub struct KafkaProducer<T: 'static + IntoOpaque> {
    producer: Option<ThreadedProducer<CustomContext<T>>>,
}

impl<T: 'static + IntoOpaque> KafkaProducer<T> {
    pub fn new(config: KafkaConfig, delivery_callbacks: Box<dyn DeliveryCallbacks<T>>) -> Self {
        let config_obj: ClientConfig = config.into();

        let producer = ThreadedProducer::from_config_and_context(
            &config_obj,
            CustomContext {
                callbacks: Mutex::new(delivery_callbacks),
            },
        )
        .unwrap();

        Self {
            producer: Some(producer),
        }
    }
}

<<<<<<< HEAD
impl<T: IntoOpaque> ArroyoProducer<KafkaPayload, T> for KafkaProducer<T> {
    fn produce(
        &self,
        destination: &TopicOrPartition,
        payload: &KafkaPayload,
        msg_id: T,
    ) -> Result<(), ProducerError> {
=======
impl KafkaProducer {
    pub fn poll(&self) {
        let producer = self.producer.as_ref().unwrap();
        producer.poll(Duration::ZERO);
    }

    pub fn flush(&self) {
        let producer = self.producer.as_ref().unwrap();
        producer.flush(Duration::from_millis(5000));
    }
}

impl ArroyoProducer<KafkaPayload> for KafkaProducer {
    fn produce(&self, destination: &TopicOrPartition, payload: &KafkaPayload) {
>>>>>>> 7830f094
        let topic = match destination {
            TopicOrPartition::Topic(topic) => topic.name.as_ref(),
            TopicOrPartition::Partition(partition) => partition.topic.name.as_ref(),
        };

        // TODO: Fix the KafkaPayload type to avoid all this cloning
        let payload_copy = payload.clone();
        let msg_key = payload_copy.key.unwrap_or_default();
        let msg_payload = payload_copy.payload.unwrap_or_default();

        let mut base_record = BaseRecord::with_opaque_to(topic, msg_id)
            .payload(&msg_payload)
            .key(&msg_key);

        let partition = match destination {
            TopicOrPartition::Topic(_) => None,
            TopicOrPartition::Partition(partition) => Some(partition.index),
        };

        if let Some(index) = partition {
            base_record = base_record.partition(index as i32)
        }

        let producer = self.producer.as_ref().expect("Not closed");

        let res = producer.send(base_record);

        if let Err(err) = res {
            let t = err.0;
            return Err(t.into());
        }

        Ok(())
    }

    fn flush(&self) {
        let producer = self.producer.as_ref().unwrap();
        producer.flush(Duration::from_millis(10_000));
    }

    fn close(&mut self) {
        self.producer = None;
    }
}

#[cfg(test)]
mod tests {
    use super::{DeliveryCallbacks, KafkaProducer};
    use crate::backends::kafka::config::KafkaConfig;
    use crate::backends::kafka::types::KafkaPayload;
    use crate::backends::Producer;
    use crate::types::{Topic, TopicOrPartition};
    #[test]
    fn test_producer() {
        let topic = Topic {
            name: "test".to_string(),
        };
        let destination = TopicOrPartition::Topic(topic);
        let configuration =
            KafkaConfig::new_producer_config(vec!["localhost:9092".to_string()], None);

        struct MyCallbacks {}

        impl DeliveryCallbacks<usize> for MyCallbacks {
            fn on_delivery(&mut self, msg_id: usize) {
                println!("Message ID {}", msg_id);
            }
        }

        let mut producer: KafkaProducer<usize> =
            KafkaProducer::new(configuration, Box::new(MyCallbacks {}));

        let payload = KafkaPayload {
            key: None,
            headers: None,
            payload: Some("asdf".as_bytes().to_vec()),
        };
        producer.produce(&destination, &payload, 1).unwrap();
        producer.close();
    }
}<|MERGE_RESOLUTION|>--- conflicted
+++ resolved
@@ -1,26 +1,24 @@
 use crate::backends::kafka::config::KafkaConfig;
 use crate::backends::kafka::types::KafkaPayload;
 use crate::backends::Producer as ArroyoProducer;
-<<<<<<< HEAD
 use crate::backends::ProducerError;
-=======
->>>>>>> 7830f094
 use crate::types::TopicOrPartition;
 use rdkafka::client::ClientContext;
 use rdkafka::config::ClientConfig;
-<<<<<<< HEAD
 use rdkafka::config::FromClientConfigAndContext;
-use rdkafka::producer::{BaseRecord, Producer, ThreadedProducer};
-use rdkafka::producer::{DeliveryResult, ProducerContext};
+use rdkafka::producer::{BaseRecord, DeliveryResult, Producer, ProducerContext, ThreadedProducer};
 use rdkafka::util::IntoOpaque;
 use std::sync::Mutex;
-=======
-use rdkafka::producer::{BaseProducer, BaseRecord, Producer};
->>>>>>> 7830f094
 use std::time::Duration;
 
 struct CustomContext<T> {
     callbacks: Mutex<Box<dyn DeliveryCallbacks<T>>>,
+}
+
+struct EmptyCallbacks {}
+
+impl<T> DeliveryCallbacks<T> for EmptyCallbacks {
+    fn on_delivery(&mut self, _: T) {}
 }
 
 impl<T> ClientContext for CustomContext<T> {}
@@ -53,13 +51,18 @@
 }
 
 impl<T: 'static + IntoOpaque> KafkaProducer<T> {
-    pub fn new(config: KafkaConfig, delivery_callbacks: Box<dyn DeliveryCallbacks<T>>) -> Self {
+    pub fn new(
+        config: KafkaConfig,
+        delivery_callbacks: Option<Box<dyn DeliveryCallbacks<T>>>,
+    ) -> Self {
         let config_obj: ClientConfig = config.into();
+
+        let callbacks = delivery_callbacks.unwrap_or(Box::new(EmptyCallbacks {}));
 
         let producer = ThreadedProducer::from_config_and_context(
             &config_obj,
             CustomContext {
-                callbacks: Mutex::new(delivery_callbacks),
+                callbacks: Mutex::new(callbacks),
             },
         )
         .unwrap();
@@ -70,16 +73,7 @@
     }
 }
 
-<<<<<<< HEAD
-impl<T: IntoOpaque> ArroyoProducer<KafkaPayload, T> for KafkaProducer<T> {
-    fn produce(
-        &self,
-        destination: &TopicOrPartition,
-        payload: &KafkaPayload,
-        msg_id: T,
-    ) -> Result<(), ProducerError> {
-=======
-impl KafkaProducer {
+impl<T: IntoOpaque> KafkaProducer<T> {
     pub fn poll(&self) {
         let producer = self.producer.as_ref().unwrap();
         producer.poll(Duration::ZERO);
@@ -91,9 +85,13 @@
     }
 }
 
-impl ArroyoProducer<KafkaPayload> for KafkaProducer {
-    fn produce(&self, destination: &TopicOrPartition, payload: &KafkaPayload) {
->>>>>>> 7830f094
+impl<T: IntoOpaque> ArroyoProducer<KafkaPayload, T> for KafkaProducer<T> {
+    fn produce(
+        &self,
+        destination: &TopicOrPartition,
+        payload: &KafkaPayload,
+        msg_id: T,
+    ) -> Result<(), ProducerError> {
         let topic = match destination {
             TopicOrPartition::Topic(topic) => topic.name.as_ref(),
             TopicOrPartition::Partition(partition) => partition.topic.name.as_ref(),
@@ -127,11 +125,6 @@
         }
 
         Ok(())
-    }
-
-    fn flush(&self) {
-        let producer = self.producer.as_ref().unwrap();
-        producer.flush(Duration::from_millis(10_000));
     }
 
     fn close(&mut self) {
