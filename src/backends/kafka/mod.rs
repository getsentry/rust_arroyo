--- conflicted
+++ resolved
@@ -7,13 +7,8 @@
 use rdkafka::config::{ClientConfig, RDKafkaLogLevel};
 use rdkafka::consumer::base_consumer::BaseConsumer;
 use rdkafka::consumer::{CommitMode, Consumer, ConsumerContext, Rebalance};
-<<<<<<< HEAD
 use rdkafka::error::{KafkaError, KafkaResult};
-use rdkafka::message::{Message, OwnedMessage};
-=======
-use rdkafka::error::KafkaResult;
 use rdkafka::message::{BorrowedHeaders, BorrowedMessage, Message, OwnedHeaders};
->>>>>>> 279dc6b7
 use rdkafka::topic_partition_list::{Offset, TopicPartitionList};
 use std::collections::HashMap;
 use std::collections::HashSet;
@@ -181,46 +176,20 @@
 
     fn poll(
         &mut self,
-<<<<<<< HEAD
-        _: Option<f64>,
-    ) -> Result<Option<ArroyoMessage<OwnedMessage>>, ConsumerError> {
-=======
         timeout: Option<Duration>,
-    ) -> Result<Option<ArroyoMessage<KafkaPayload>>, PollError> {
+    ) -> Result<Option<ArroyoMessage<KafkaPayload>>, ConsumerError> {
         let duration = timeout.unwrap_or(Duration::from_millis(100));
 
->>>>>>> 279dc6b7
         match self.consumer.as_mut() {
             None => Err(ConsumerError::ConsumerClosed),
             Some(consumer) => {
                 let res = consumer.poll(duration);
                 match res {
                     None => Ok(None),
-<<<<<<< HEAD
-                    Some(res) => {
-                        let msg = res?;
-                        let owned = msg.detach();
-                        let topic = Topic {
-                            name: owned.topic().to_string(),
-                        };
-                        let partition = Partition {
-                            topic,
-                            index: owned.partition() as u16,
-                        };
-                        let time_millis = owned.timestamp().to_millis().unwrap_or(0);
-                        Ok(Some(ArroyoMessage::new(
-                            partition,
-                            owned.offset() as u64,
-                            owned,
-                            DateTime::from_utc(NaiveDateTime::from_timestamp(time_millis, 0), Utc),
-                        )))
-                    }
-=======
                     Some(res) => match res {
                         Ok(msg) => Ok(Some(create_kafka_message(msg))),
                         Err(_) => Err(PollError::ConsumerClosed),
                     },
->>>>>>> 279dc6b7
                 }
             }
         }
@@ -241,11 +210,6 @@
         Ok(HashSet::new())
     }
 
-<<<<<<< HEAD
-    fn tell(&self) -> Result<HashMap<Partition, u64>, ConsumerError> {
-        //TODO: Implement this
-        Ok(HashMap::new())
-=======
     fn tell(&self) -> Result<HashMap<Partition, u64>, ConsumerClosed> {
         if [
             KafkaConsumerState::Closed,
@@ -258,7 +222,6 @@
         }
 
         Ok(self.offsets.clone())
->>>>>>> 279dc6b7
     }
 
     fn seek(&self, _: HashMap<Partition, u64>) -> Result<(), ConsumerError> {
@@ -269,27 +232,15 @@
     fn stage_positions(
         &mut self,
         positions: HashMap<Partition, Position>,
-<<<<<<< HEAD
-    ) -> Result<(), ConsumerError> {
-        for (partition, position) in positions.iter() {
-            self.staged_offsets
-                .insert(partition.clone(), position.clone());
-=======
     ) -> Result<(), ConsumeError> {
         for (partition, position) in positions {
             self.staged_offsets.insert(partition, position);
->>>>>>> 279dc6b7
-        }
-        Ok(())
-    }
-
-<<<<<<< HEAD
-    fn commit_position(&mut self) -> Result<HashMap<Partition, Position>, ConsumerError> {
-        let mut map = HashMap::new();
-=======
+        }
+        Ok(())
+    }
+
     fn commit_positions(&mut self) -> Result<HashMap<Partition, Position>, ConsumerClosed> {
         let mut topic_map = HashMap::new();
->>>>>>> 279dc6b7
         for (partition, position) in self.staged_offsets.iter() {
             topic_map.insert(
                 (partition.topic.name.clone(), partition.index as i32),
@@ -297,18 +248,6 @@
             );
         }
 
-<<<<<<< HEAD
-        match self.consumer.as_mut() {
-            None => {
-                return Err(ConsumerError::ConsumerClosed);
-            }
-            Some(consumer) => {
-                let partitions = TopicPartitionList::from_topic_map(&map).unwrap();
-                let _ = consumer.commit(&partitions, CommitMode::Sync);
-            }
-        };
-        Ok(HashMap::new())
-=======
         let consumer = self.consumer.as_mut().ok_or(ConsumerClosed)?;
         let partitions = TopicPartitionList::from_topic_map(&topic_map).unwrap();
         let _ = consumer.commit(&partitions, CommitMode::Sync).unwrap();
@@ -318,7 +257,6 @@
         let prev_offsets = mem::replace(&mut self.staged_offsets, cleared_map);
 
         Ok(prev_offsets)
->>>>>>> 279dc6b7
     }
 
     fn close(&mut self, _: Option<f64>) {
