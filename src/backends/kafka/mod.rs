--- conflicted
+++ resolved
@@ -287,12 +287,8 @@
 
         let consumer = self.consumer.as_mut().unwrap();
         let partitions = TopicPartitionList::from_topic_map(&topic_map).unwrap();
-<<<<<<< HEAD
-
-        let _ = consumer.commit(&partitions, CommitMode::Sync).unwrap();
-=======
+
         consumer.commit(&partitions, CommitMode::Sync).unwrap();
->>>>>>> 98352766
 
         // Clear staged offsets
         let cleared_map = HashMap::new();
