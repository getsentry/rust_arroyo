use super::kafka::config::KafkaConfig;
use super::Consumer as ArroyoConsumer;
use super::{AssignmentCallbacks, ConsumeError, ConsumerClosed, PauseError, PollError};
use crate::types::Message as ArroyoMessage;
use crate::types::{Partition, Position, Topic};
use chrono::{DateTime, NaiveDateTime, Utc};
use rdkafka::client::ClientContext;
use rdkafka::config::{ClientConfig, RDKafkaLogLevel};
use rdkafka::consumer::base_consumer::BaseConsumer;
use rdkafka::consumer::{CommitMode, Consumer, ConsumerContext, Rebalance};
use rdkafka::error::KafkaResult;
use rdkafka::message::{BorrowedHeaders, BorrowedMessage, Message, OwnedHeaders};
use rdkafka::topic_partition_list::{Offset, TopicPartitionList};
use std::collections::HashMap;
use std::collections::HashSet;
use std::mem;
use std::sync::Mutex;
use std::time::Duration;

pub mod config;

#[derive(Clone)]
pub struct KafkaPayload {
    pub key: Option<Vec<u8>>,
    pub headers: Option<OwnedHeaders>,
    pub payload: Option<Vec<u8>>,
}

#[derive(PartialEq)]
enum KafkaConsumerState {
    NotSubscribed,
    Consuming,
    Error,
    Closed,
    #[allow(dead_code)]
    Assigning,
    #[allow(dead_code)]
    Revoking,
}

fn create_kafka_message(msg: BorrowedMessage) -> ArroyoMessage<KafkaPayload> {
    let topic = Topic {
        name: msg.topic().to_string(),
    };
    let partition = Partition {
        topic,
        index: msg.partition() as u16,
    };
    let time_millis = msg.timestamp().to_millis().unwrap_or(0);

    ArroyoMessage::new(
        partition,
        msg.offset() as u64,
        KafkaPayload {
            key: msg.key().map(|k| k.to_vec()),
            headers: msg.headers().map(BorrowedHeaders::detach),
            payload: msg.payload().map(|p| p.to_vec()),
        },
        DateTime::from_utc(NaiveDateTime::from_timestamp(time_millis, 0), Utc),
    )
}

struct CustomContext {
    // This is horrible. I want to mutate callbacks (to invoke on_assign)
    // From the pre_rebalance function.
    // But pre_rebalance gets &self and not &mut self.
    // I am sure there has to be a better way to do this.
    callbacks: Mutex<Box<dyn AssignmentCallbacks>>,
}

impl ClientContext for CustomContext {}

impl ConsumerContext for CustomContext {
    fn pre_rebalance(&self, rebalance: &Rebalance) {
        match rebalance {
            Rebalance::Assign(list) => {
                let mut map: HashMap<Partition, u64> = HashMap::new();
                for partition in list.elements().iter() {
                    let topic = partition.topic();
                    let partition_number = partition.partition();
                    let offset = partition.offset().to_raw().unwrap();
                    map.insert(
                        Partition {
                            topic: Topic {
                                name: topic.to_string(),
                            },
                            index: partition_number as u16,
                        },
                        offset as u64,
                    );
                }
                self.callbacks.lock().unwrap().on_assign(map);
            }
            Rebalance::Revoke(list) => {
                let mut partitions: Vec<Partition> = Vec::new();
                for partition in list.elements().iter() {
                    let topic = partition.topic();
                    let partition_number = partition.partition();
                    partitions.push(Partition {
                        topic: Topic {
                            name: topic.to_string(),
                        },
                        index: partition_number as u16,
                    });
                }
                self.callbacks.lock().unwrap().on_revoke(partitions);
            }
            _ => {}
        }
    }

    fn post_rebalance(&self, _: &Rebalance) {}

    fn commit_callback(&self, _: KafkaResult<()>, _offsets: &TopicPartitionList) {
        println!("COMMIT");
    }
}

pub struct KafkaConsumer {
    // TODO: This has to be an option as of now because rdkafka requires
    // callbacks during the instantiation. While the streaming processor
    // can only pass the callbacks during the subscribe call.
    // So we need to build the kafka consumer upon subscribe and not
    // in the constructor.
    consumer: Option<BaseConsumer<CustomContext>>,
<<<<<<< HEAD
    config: KafkaConfig,
=======
    group: String,
    config: HashMap<String, String>,
    state: KafkaConsumerState,
    offsets: HashMap<Partition, u64>,
>>>>>>> 279dc6b7
    staged_offsets: HashMap<Partition, Position>,
}

impl KafkaConsumer {
    pub fn new(config: KafkaConfig) -> Self {
        Self {
            consumer: None,
            config,
            state: KafkaConsumerState::NotSubscribed,
            offsets: HashMap::new(),
            staged_offsets: HashMap::new(),
        }
    }
}

impl<'a> ArroyoConsumer<'a, KafkaPayload> for KafkaConsumer {
    fn subscribe(
        &mut self,
        topics: &[Topic],
        callbacks: Box<dyn AssignmentCallbacks>,
    ) -> Result<(), ConsumerClosed> {
        let context = CustomContext {
            callbacks: Mutex::new(callbacks),
        };
        let mut config_obj: ClientConfig = self.config.clone().into();

        let consumer: BaseConsumer<CustomContext> = config_obj
            .set_log_level(RDKafkaLogLevel::Debug)
            .create_with_context(context)
            .expect("Consumer creation failed");
        let topic_str: Vec<&str> = topics.iter().map(|t| t.name.as_ref()).collect();
        consumer
            .subscribe(&topic_str)
            .expect("Can't subscribe to specified topics");
        self.consumer = Some(consumer);
        self.state = KafkaConsumerState::Consuming;
        Ok(())
    }

    fn unsubscribe(&mut self) -> Result<(), ConsumerClosed> {
        Ok(())
    }

    fn poll(
        &mut self,
        timeout: Option<Duration>,
    ) -> Result<Option<ArroyoMessage<KafkaPayload>>, PollError> {
        let duration = timeout.unwrap_or(Duration::from_millis(100));

        match self.consumer.as_mut() {
            None => Err(PollError::ConsumerClosed),
            Some(consumer) => {
                let res = consumer.poll(duration);
                match res {
                    None => Ok(None),
                    Some(res) => match res {
                        Ok(msg) => Ok(Some(create_kafka_message(msg))),
                        Err(_) => Err(PollError::ConsumerClosed),
                    },
                }
            }
        }
    }

    fn pause(&mut self, _: HashSet<Partition>) -> Result<(), PauseError> {
        //TODO: Implement this
        Ok(())
    }

    fn resume(&mut self, _: HashSet<Partition>) -> Result<(), PauseError> {
        //TODO: Implement this
        Ok(())
    }

    fn paused(&self) -> Result<HashSet<Partition>, ConsumerClosed> {
        //TODO: Implement this
        Ok(HashSet::new())
    }

    fn tell(&self) -> Result<HashMap<Partition, u64>, ConsumerClosed> {
        if [
            KafkaConsumerState::Closed,
            KafkaConsumerState::Error,
            KafkaConsumerState::NotSubscribed,
        ]
        .contains(&self.state)
        {
            return Err(ConsumerClosed);
        }

        Ok(self.offsets.clone())
    }

    fn seek(&self, _: HashMap<Partition, u64>) -> Result<(), ConsumeError> {
        //TODO: Implement this
        Ok(())
    }

    fn stage_positions(
        &mut self,
        positions: HashMap<Partition, Position>,
    ) -> Result<(), ConsumeError> {
        for (partition, position) in positions {
            self.staged_offsets.insert(partition, position);
        }
        Ok(())
    }

    fn commit_positions(&mut self) -> Result<HashMap<Partition, Position>, ConsumerClosed> {
        let mut topic_map = HashMap::new();
        for (partition, position) in self.staged_offsets.iter() {
            topic_map.insert(
                (partition.topic.name.clone(), partition.index as i32),
                Offset::from_raw(position.offset as i64),
            );
        }

        let consumer = self.consumer.as_mut().ok_or(ConsumerClosed)?;
        let partitions = TopicPartitionList::from_topic_map(&topic_map).unwrap();
        let _ = consumer.commit(&partitions, CommitMode::Sync).unwrap();

        // Clear staged offsets
        let cleared_map = HashMap::new();
        let prev_offsets = mem::replace(&mut self.staged_offsets, cleared_map);

        Ok(prev_offsets)
    }

    fn close(&mut self, _: Option<f64>) {
        //TODO: Implement this
    }

    fn closed(&self) -> bool {
        //TODO: Implement this
        false
    }
}

#[cfg(test)]
mod tests {
    use super::{AssignmentCallbacks, KafkaConsumer};
    use crate::backends::kafka::config::KafkaConfig;
    use crate::backends::Consumer;
    use crate::types::{Partition, Topic};
    use std::collections::HashMap;

    struct EmptyCallbacks {}
    impl AssignmentCallbacks for EmptyCallbacks {
        fn on_assign(&mut self, _: HashMap<Partition, u64>) {}
        fn on_revoke(&mut self, _: Vec<Partition>) {}
    }

    #[test]
    fn test_subscribe() {
        let configuration = KafkaConfig::new_consumer_config(
            vec!["localhost:9092".to_string()],
            "my-group".to_string(),
            "latest".to_string(),
        );
        let mut consumer = KafkaConsumer::new(configuration);
        let topic = Topic {
            name: "test".to_string(),
        };
        let my_callbacks: Box<dyn AssignmentCallbacks> = Box::new(EmptyCallbacks {});
        consumer.subscribe(&[topic], my_callbacks).unwrap();
    }

    #[test]
    fn test_commit() {}

    #[test]
    fn test_tell() {
        let mut consumer = KafkaConsumer::new("my-group".to_string(), HashMap::new());
        let topic = Topic {
            name: "test".to_string(),
        };
        let my_callbacks: Box<dyn AssignmentCallbacks> = Box::new(EmptyCallbacks {});
        assert!(consumer.tell().is_err()); // Not subscribed yet
        consumer.subscribe(&[topic], my_callbacks).unwrap();
        assert_eq!(consumer.tell().unwrap(), HashMap::new());
    }
}<|MERGE_RESOLUTION|>--- conflicted
+++ resolved
@@ -123,14 +123,9 @@
     // So we need to build the kafka consumer upon subscribe and not
     // in the constructor.
     consumer: Option<BaseConsumer<CustomContext>>,
-<<<<<<< HEAD
     config: KafkaConfig,
-=======
-    group: String,
-    config: HashMap<String, String>,
     state: KafkaConsumerState,
     offsets: HashMap<Partition, u64>,
->>>>>>> 279dc6b7
     staged_offsets: HashMap<Partition, Position>,
 }
 
@@ -303,7 +298,12 @@
 
     #[test]
     fn test_tell() {
-        let mut consumer = KafkaConsumer::new("my-group".to_string(), HashMap::new());
+        let configuration = KafkaConfig::new_consumer_config(
+            vec!["localhost:9092".to_string()],
+            "my-group".to_string(),
+            "latest".to_string(),
+        );
+        let mut consumer = KafkaConsumer::new(configuration);
         let topic = Topic {
             name: "test".to_string(),
         };
