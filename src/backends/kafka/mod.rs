--- conflicted
+++ resolved
@@ -153,16 +153,12 @@
         Ok(())
     }
 
-<<<<<<< HEAD
-    fn poll(&mut self, _: Option<f64>) -> Result<Option<ArroyoMessage<KafkaPayload>>, PollError> {
-=======
     fn poll(
         &mut self,
         timeout: Option<Duration>,
-    ) -> Result<Option<ArroyoMessage<OwnedMessage>>, PollError> {
+    ) -> Result<Option<ArroyoMessage<KafkaPayload>>, PollError> {
         let duration = timeout.unwrap_or(Duration::from_millis(100));
 
->>>>>>> 5b6080ce
         match self.consumer.as_mut() {
             None => Err(PollError::ConsumerClosed),
             Some(consumer) => {
